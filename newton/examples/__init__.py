--- conflicted
+++ resolved
@@ -220,16 +220,13 @@
         "diffsim_drone": "newton.examples.diffsim.example_diffsim_drone",
         "diffsim_spring_cage": "newton.examples.diffsim.example_diffsim_spring_cage",
         "diffsim_soft_body": "newton.examples.diffsim.example_diffsim_soft_body",
-<<<<<<< HEAD
+        "sensor_contact": "newton.examples.sensors.example_sensor_contact",
         "hydroelastic_basic_ball_vs_floor": "newton.examples.hydroelastic.example_hydroelastic_basic_ball_vs_floor",
         "hydroelastic_basic_cube_sliding": "newton.examples.hydroelastic.example_hydroelastic_basic_cube_sliding",
         "hydroelastic_basic_soft_vs_hard": "newton.examples.hydroelastic.example_hydroelastic_basic_soft_vs_hard",
         "hydroelastic_cube_lifting": "newton.examples.hydroelastic.example_hydroelastic_cube_lifting",
         "hydroelastic_pick_up_wheel": "newton.examples.hydroelastic.example_hydroelastic_pick_up_wheel",
         "hydroelastic_cube_stacking": "newton.examples.hydroelastic.example_hydroelastic_cube_stacking",
-=======
-        "sensor_contact": "newton.examples.sensors.example_sensor_contact",
->>>>>>> 383c7597
     }
 
     if len(sys.argv) < 2:
